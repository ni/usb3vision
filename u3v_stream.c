/*
 * u3v_stream.c: Driver for USB3 Vision(TM) class devices
 *
 * (C) Copyright 2014 National Instruments Corp.
 * Authors: Katie Ensign <katie.ensign@ni.com>,
 *          Jared Jenson <jared.jenson@ni.com>
 *
 * The "USB3 Vision" name and logo are trademarks of the AIA and may not
 * be used without the authorization of the AIA <www.visiononline.org>
 *
 * Anyone wishing to develop, manufacture, or sell private labeled
 * compliant product for commercial purposes or to develop compliant
 * software for distribution must obtain a license to use the USB3
 * Vision standard and the USB3 Vision name and logo from the AIA.
 * All products (including software) must be registered with the AIA and
 * must be tested for compliancy with the standard.
 *
 * This program is free software; you can redistribute it and/or
 * modify it under the terms of the GNU General Public License
 * as published by the Free Software Foundation; version 2
 * of the License, or (at your option) any later version.
 *
 * This program is distributed in the hope that it will be useful,
 * but WITHOUT ANY WARRANTY; without even the implied warranty of
 * MERCHANTABILITY or FITNESS FOR A PARTICULAR PURPOSE.  See the
 * GNU General Public License for more details.
 *
 * You should have received a copy of the GNU General Public License
 * along with this program; if not, write to the Free Software
 * Foundation, Inc., 51 Franklin Street, Fifth Floor,
 * Boston, MA  02110-1301, USA.
 */

#include "u3v.h"
#include "u3v_shared.h"
#include "u3v_stream.h"
#include "u3v_control.h"
#include <linux/atomic.h>
#include <linux/device.h>
#include <linux/dma-mapping.h>
#include <linux/highmem.h>
#include <linux/kernel.h>
#include <linux/mm.h>
#include <linux/math64.h>
#include <linux/module.h>
#include <linux/pagemap.h>
#include <linux/scatterlist.h>
#include <linux/slab.h>
#include <linux/sysfs.h>
#include <linux/types.h>
#include <linux/uaccess.h>
#include <linux/usb.h>
#include <linux/vmalloc.h>
#include <asm/unaligned.h>
#ifdef VERSION_COMPATIBILITY
	#include <linux/version.h>
#else
	#include <generated/uapi/linux/version.h>
#endif


/* Internal stream structs and enums */

enum u3v_buffer_state {
	u3v_idle, u3v_queued, u3v_complete, u3v_cancelled
};

struct u3v_buffer {
	u32 urb_info_count;
	u32 incomplete_callbacks_received;
	u32 leader_received_size;
	u32 payload_received_size;
	u32 trailer_received_size;
	u32 transfer2_received_size;
	void __user *u_transfer2_addr;
	u64 buffer_id;
	atomic_t callbacks_received;
	int status;
	enum u3v_buffer_state state;
	struct u3v_urb_info *urb_info_array;
	struct completion buffer_complete;
	struct rb_node node;
};

struct u3v_urb_info {
	u32 urb_index;
	u32 num_pglists;
	u32 buffer_size;
	u32 expected_size;
	struct u3v_stream *stream;
	struct u3v_buffer *entry;
	struct urb *purb;
	struct u3v_pglist **pglists;
	struct sg_table *sgt;
};

struct u3v_pglist {
	bool kernel_allocated;
	bool segmented_xfer;
	u32 num_host_bytes;
	u32 num_device_bytes;
	u32 num_pages;
	u32 page_offset;
	u64 host_offset;
	u64 device_offset;
	struct page **pages;
};


/*
 * Inline helper function that returns the number of pages in a num_bytes
 * sized chunk of memory starting at addr.
 */
static inline unsigned long get_num_pages(void *ptr, u32 num_bytes)
{
	uintptr_t addr = (uintptr_t)(ptr);
	unsigned long end = (addr + num_bytes + PAGE_SIZE - 1) >> PAGE_SHIFT;
	unsigned long start = addr >> PAGE_SHIFT;
	return end - start;
}

/* Forward declaration for internal functions */

/* Functions related to u3v_create_stream */
static int calculate_urb_sizes(struct u3v_stream *stream,
	struct u3v_configure_stream2 *config_stream,
	u32 req_leader_size, u32 req_trailer_size);

/* Functions related to u3v_configure_buffer */
static int create_buffer(struct u3v_stream *stream,
	void *u_image_buffer,
	void *u_chunk_data_buffer,
	u64 *buffer_id);
static int configure_urbs(struct u3v_stream *stream,
	struct u3v_buffer *entry, void __user *u_image_buffer,
	void __user *u_chunk_data_buffer);
static int configure_urbs_sg_constraint(struct u3v_stream *stream,
	struct u3v_buffer *entry, void __user *u_image_buffer,
	void __user *u_chunk_data_buffer);
static u32 num_host_buffer_bytes(u32 device_bytes, u64 device_image_offset,
	u32 segment_padding, u64 segment_size);
static int add_buffer_to_urb(struct u3v_stream *stream,
	struct u3v_urb_info *urb_info, void __user *u_buffer, u64 host_offset,
	u64 device_offset, u32 buffer_size, u32 expected_size,
	bool use_padding);
static struct u3v_pglist *create_pglist(struct u3v_stream *stream,
	void __user *u_buffer, u64 host_offset, u64 device_offset,
	u32 num_bytes, u32 segment_padding, u64 segment_size);
static struct page **lock_user_pages(struct u3v_stream *stream,
	void __user *u_buffer, u32 num_bytes, u32 num_pages);
static int create_sglist(struct u3v_stream *stream,
	struct u3v_urb_info *urb_info);
static int calculate_sglist_entries(struct u3v_stream *stream,
	struct u3v_urb_info *urb_info, u32 *num_sgs, bool configure);
static int num_contiguous_bytes(struct u3v_pglist *pglist, u32 pg_idx,
	u32 offset, u32 limit);

/* Functions related to u3v_unconfigure_buffer */
static int destroy_buffer(struct u3v_stream *stream, u64 buffer_id);
static void destroy_urb(struct u3v_urb_info *urb_info);
static void destroy_pglist(struct u3v_pglist *pglist, bool dirty);
static void unlock_user_pages(struct u3v_pglist *pglist, int dirty);
static void destroy_sglist(struct u3v_urb_info *urb_info);

/* Functions related to u3v_queue_buffer */
static void reset_counters(struct u3v_buffer *entry);
static int submit_stream_urb(struct u3v_stream *stream,
	struct u3v_urb_info *urb_info);

/* Callback function for when urb is transferred */
static void stream_urb_completion(struct urb *purb);

/* Function related to u3v_cancel_all_buffers */
static int reset_stream(struct u3v_stream *stream);

/*
 * Functions for translating to and from an array of struct page *
 * and a kernel address
 */
static struct page **kernel_addr_to_pages(void *addr, u32 num_pages);
static void *pglist_to_kernel_addr(struct u3v_pglist *pglist);

/* Functions for accessing the rb tree of buffer entries */
static struct u3v_buffer *search_buffer_entries(struct u3v_stream *stream,
	u64 value);
static void buffer_entry_insert(struct u3v_stream *stream,
	struct u3v_buffer *new);

/*
 * Math functions to help with 64 bit operations to avoid __aeabi_uldivmod
 * unresolved symbol for 32 bit OSes
 */
static u32 u3v_u64_mod(u64 dividend, u32 divisor);
static u64 u3v_u64_roundup(u64 value, u32 alignment);
static u64 u3v_u64_rounddown(u64 value, u32 alignment);


/*
 * u3v_create_stream - initializes the stream interface
 *
 * @u3v: pointer to the u3v_device struct
 * @intf: pointer to the stream interface struct
 * @config_stream: pointer to the struct with stream configuration data
 *	from usermode
 * @req_leader_size: minimum required leader size, which was previously
 *	read from a camera register
 * @req_trailer_size: minimum required trailer size, which was previously
 *	read from a camera register
 */
int u3v_create_stream(struct u3v_device *u3v, struct usb_interface *intf,
	struct u3v_configure_stream2 *config_stream, u32 req_leader_size,
	u32 req_trailer_size)
{
	struct u3v_stream *stream = NULL;
	struct device *dev = NULL;
	int ret = 0;

	if (u3v == NULL)
		return -EINVAL;

	dev = u3v->device;

	if (u3v->stream_info.bulk_in == NULL) {
		dev_err(u3v->device,
			"%s: Did not detect bulk in endpoint in the stream interface.\n",
			__func__);
		return U3V_ERR_NO_STREAM_INTERFACE;
	}

	if (u3v->u3v_info->sirm_addr == 0) {
		dev_err(u3v->device,
			"%s: the SIRM address is 0 - streaming is not supported\n",
			__func__);
		return U3V_ERR_NO_STREAM_INTERFACE;
	}

	if (u3v->stream_info.interface_ptr != NULL)
		return U3V_ERR_STREAM_ALREADY_CONFIGURED;

	stream = kzalloc(sizeof(struct u3v_stream), GFP_KERNEL);
	if (stream == NULL)
		return -ENOMEM;


	mutex_init(&stream->stream_lock);
	stream->u3v_dev = u3v;
	stream->wait_in_progress = false;
	init_usb_anchor(&stream->stream_anchor);
	stream->next_buffer_id = 0;
	stream->root = RB_ROOT;
	reset_stream(stream);

	ret = calculate_urb_sizes(stream, config_stream,
		req_leader_size, req_trailer_size);
	if (ret != 0)
		goto error;

	u3v->stream_info.interface_ptr = stream;

	return 0;
error:
	kfree(stream);
	return ret;
}


/*
 * calculate_urb_sizes - this function determines the stream interface urb
 *	configuration
 *
 * @stream: pointer to the stream interface
 * @config_stream: pointer to the struct with stream configuration data
 *	from usermode
 * @req_leader_size: minimum required leader size, which was previously
 *	read from a camera register
 * @req_trailer_size: minimum required trailer size, which was previously
 *	read from a camera register
 */
static int calculate_urb_sizes(struct u3v_stream *stream,
	struct u3v_configure_stream2 *config_stream,
	u32 req_leader_size, u32 req_trailer_size)
{
	struct u3v_device *u3v = stream->u3v_dev;
	struct device *dev = u3v->device;
	u32 byte_alignment = u3v->u3v_info->transfer_alignment;
	u32 payload_size = 0;
	u32 payload_count = 0;
	u32 chunk_payload_count = 0;
	u32 transfer1_size = 0;
	u32 max_pglist_count = 0;
	u32 transfer2_size = 0;
	u32 transfer2_data_size = 0;
	u32 max_transfer_size = 0;
	u32 aligned_max_transfer_size = 0;
	u32 aligned_cd_buffer_size = 0;
	u32 max_leader_size = 0;
	u32 max_trailer_size = 0;
	u32 num_segments = 0;
	u32 alignment_padding = 0;
	u32 unaligned_bytes = 0;
	u32 max_urb_size = config_stream->max_urb_size;
	u32 segment_padding = config_stream->segment_padding;
	u64 segment_size = config_stream->segment_size;
	u64 total_transfer_size = 0;
	u64 host_image_buffer_size = config_stream->image_buffer_size;
	u64 device_image_buffer_size = 0;
	u64 chunk_data_buffer_size = config_stream->chunk_data_buffer_size;
	u64 image_bytes_left = 0;
	u64 chunk_bytes_left = 0;
	u64 total_bytes_left = 0;
	bool sg_constraint = false;
	int ret = 0;

	if (host_image_buffer_size == 0) {
		dev_err(dev,
			"%s: Error, image buffer size must be greater than 0\n",
			__func__);
		return -EINVAL;
	}

	if (segment_size == 0 || segment_size > host_image_buffer_size) {
		dev_err(dev,
			"%s: Error, segment size is %llu, expected between 1 and %llu\n",
			__func__, segment_size, host_image_buffer_size);
		return -EINVAL;
	}
	/*
	 * Go down the sg constraint path unless sysfs attribute to enable
	 *	segmented transfers is set.
	 */
	sg_constraint = !(u3v->u3v_info->segmented_xfer_supported &&
		stream->u3v_dev->u3v_info->segmented_xfer_enabled);

	if (sg_constraint && (segment_padding != 0)) {
		dev_err(dev,
			"%s: segment padding is %u, but segmented transfers are not supported on this system\n",
			__func__, segment_padding);
		return U3V_ERR_SEGMENTED_XFER_NOT_AVAIL;
	}

	num_segments = div64_u64(host_image_buffer_size,
		(segment_size + segment_padding));
	device_image_buffer_size = num_segments * segment_size;

	image_bytes_left = device_image_buffer_size;

	max_transfer_size = min(u3v->u3v_info->os_max_transfer_size,
		max_urb_size);
	aligned_max_transfer_size = rounddown(max_transfer_size,
		byte_alignment);
	max_leader_size = min(roundup(req_leader_size, byte_alignment),
		aligned_max_transfer_size);
	max_trailer_size = min(roundup(req_trailer_size, byte_alignment),
		aligned_max_transfer_size);
	payload_size = aligned_max_transfer_size;

	if (sg_constraint) {
		payload_count =
			div_u64(device_image_buffer_size, payload_size);
		image_bytes_left -= payload_count * payload_size;
		transfer1_size =
			u3v_u64_rounddown(image_bytes_left, byte_alignment);
		image_bytes_left -= transfer1_size;
		transfer2_size =
			u3v_u64_roundup(image_bytes_left, byte_alignment);

		/* If there is a separate chunk data buffer, then the chunk
		 * data size will be > 0. In this case, image data must fit
		 * into the transfer buffers or the final transfer 1 payload.
		 * If final transfer 1 is being used for image data, then the
		 * chunk data must fit into a single URB. Chunk data does not
		 * have to be aligned because it's a small amount of data
		 * compared to the image. In that case we are okay using the
		 * final transfer 2 buffer for the transfer and then copying
		 * the data into the chunk data buffer.
		 */
		if (chunk_data_buffer_size != 0) {
			if (transfer2_size != 0) {
				dev_err(dev,
					"%s: Cannot split the image and chunk data into separate buffers because the image size is not a multiple of the required transfer alignment size\n",
					__func__);
				return U3V_ERR_IMAGE_SIZE_NOT_ALIGNED;
			}

			aligned_cd_buffer_size = u3v_u64_roundup(
				chunk_data_buffer_size, byte_alignment);
			if (transfer1_size != 0 &&
			   (aligned_cd_buffer_size >
			    aligned_max_transfer_size)) {
				dev_err(dev, "%s: Chunk data size too big\n",
				__func__);
				return U3V_ERR_CHUNK_DATA_SIZE_TOO_BIG;
			}
			/*
			 * If all of the image data is in the equally sized
			 * payload transfers, the chunk data can potentially
			 * use equally sized transfers as well as transfers
			 * 1 and 2
			 */
			if (transfer1_size == 0) {
				chunk_bytes_left = chunk_data_buffer_size;
				chunk_payload_count = div_u64(chunk_bytes_left,
					payload_size);
				payload_count += chunk_payload_count;
				chunk_bytes_left -=
					chunk_payload_count * payload_size;
				transfer1_size = u3v_u64_rounddown(
					chunk_bytes_left, byte_alignment);
				chunk_bytes_left -= transfer1_size;
				transfer2_size = u3v_u64_roundup(
					chunk_bytes_left, byte_alignment);
			} else {
				transfer2_size = aligned_cd_buffer_size;
			}

		}
		max_pglist_count = 1;
	} else {
		/*
		 * If we don't have restrictions on the size of scatterlist
		 * entries, we can have multiple buffers in the same urb
		 */
		total_transfer_size = device_image_buffer_size +
			chunk_data_buffer_size;
		total_bytes_left = total_transfer_size;
		payload_size = aligned_max_transfer_size;
		payload_count = div_u64(total_transfer_size,
			payload_size);
		total_bytes_left -= payload_size * payload_count;

		/*
		 * If we don't meet the device's alignment requirements,
		 * we will need to allocate some extra kernel memory
		 * to tack on to the end
		 */
		unaligned_bytes = u3v_u64_mod(total_bytes_left,
			byte_alignment);
		alignment_padding = unaligned_bytes ?
			byte_alignment - unaligned_bytes : 0;
		transfer1_size = total_bytes_left ?
			u3v_u64_roundup(total_bytes_left, byte_alignment) : 0;
		transfer2_size = 0;

		/* There will at least be an image buffer pglist */
		max_pglist_count = 1;
		if (chunk_data_buffer_size > 0)
			max_pglist_count++;
		if (alignment_padding != 0)
			max_pglist_count++;
	}
	/*
	 * If the image size is smaller than the device's alignment
	 * requirements, update the segment_size to at least be
	 * as large as that minimum
	 */
	if (segment_padding == 0 && segment_size < byte_alignment)
		segment_size = byte_alignment;

	/*
	 * Calculate how much data we actually expect to be valid in the
	 * final transfer 2 buffer
	 */
	if ((device_image_buffer_size + chunk_data_buffer_size +
		alignment_padding) < ((payload_size * payload_count) +
		transfer1_size)) {

		dev_err(dev,
			"%s: buffer sizes are too small to hold all of the requested DMA payload data. Total buffer size = %llu, calculated DMA size is at least %u\n",
			__func__,
			(device_image_buffer_size + chunk_data_buffer_size +
			alignment_padding), ((payload_size * payload_count) +
			transfer1_size));
		return -EINVAL;

	}
	transfer2_data_size =
		((device_image_buffer_size + chunk_data_buffer_size +
		alignment_padding) - ((payload_size * payload_count) +
		transfer1_size));

	/* Validate calculated sizes */

	dev_dbg(dev, "%s: host image buffer size = %llu\n",
		__func__, host_image_buffer_size);
	dev_dbg(dev, "%s: device image buffer size = %llu\n",
		__func__, device_image_buffer_size);
	dev_dbg(dev, "%s: chunk data buffer size = %llu\n",
		__func__, chunk_data_buffer_size);
	dev_dbg(dev, "%s: payload size = %u\n",
		__func__, payload_size);
	dev_dbg(dev, "%s: payload count = %u\n",
		__func__, payload_count);
	dev_dbg(dev, "%s: transfer1 = %u\n",
		__func__, transfer1_size);
	dev_dbg(dev, "%s: transfer2 = %u\n",
		__func__, transfer2_size);
	dev_dbg(dev, "%s: transfer2_data = %u\n",
		__func__, transfer2_data_size);
	dev_dbg(dev, "%s: max_pglist_count = %u\n",
		__func__, max_pglist_count);
	dev_dbg(dev, "%s: alignment_padding = %u\n",
		__func__, alignment_padding);
	dev_dbg(dev, "%s: segment_padding = %u\n",
		__func__, segment_padding);
	dev_dbg(dev, "%s: segment_size = %llu\n",
		__func__, segment_size);
	dev_dbg(dev, "%s: sg_constraint = %s\n",
		__func__, (sg_constraint ? "true" : "false"));

	if (device_image_buffer_size == 0 || max_leader_size == 0 ||
	    max_trailer_size == 0) {
		dev_err(dev,
			"%s: leader, trailer, and image buffer sizes cannot be 0\n",
			__func__);
		dev_err(dev, "\tdevice image buffer size is %llu\n",
			device_image_buffer_size);
		dev_err(dev, "\tmax leader buffer size is %u\n",
			max_leader_size);
		dev_err(dev, "\tmax trailer buffer size is %u\n",
			max_trailer_size);
		return -EINVAL;
	}
	if (transfer2_data_size > transfer2_size) {
		dev_err(dev,
			"%s: final transfer 2 data size (%u) exceeds the size of the buffer (%u)\n",
			__func__, transfer2_data_size, transfer2_size);
		return -EINVAL;
	}

	if ((device_image_buffer_size + chunk_data_buffer_size +
		alignment_padding) < ((payload_size * payload_count) +
		transfer1_size + transfer2_data_size)) {

		dev_err(dev,
			"%s: buffer sizes are too small to hold all of the requested DMA payload data. Total buffer size = %llu, calculated DMA size = %u\n",
			__func__,
			(device_image_buffer_size + chunk_data_buffer_size +
			alignment_padding), ((payload_size * payload_count) +
			transfer1_size + transfer2_data_size));
		return -EINVAL;
	}

	/* The buffer sizes are valid, so now we store them */
	stream->config.host_image_buffer_size = host_image_buffer_size;
	stream->config.device_image_buffer_size = device_image_buffer_size;
	stream->config.chunk_data_buffer_size = chunk_data_buffer_size;
	stream->config.max_leader_size = max_leader_size;
	stream->config.max_trailer_size = max_trailer_size;
	stream->config.payload_size = payload_size;
	stream->config.payload_count = payload_count;
	stream->config.transfer1_size = transfer1_size;
	stream->config.max_pglist_count = max_pglist_count;
	stream->config.transfer2_size = transfer2_size;
	stream->config.transfer2_data_size = transfer2_data_size;
	stream->config.alignment_padding = alignment_padding;
	stream->config.segment_padding = segment_padding;
	stream->config.segment_size = segment_size;
	stream->config.sg_constraint = sg_constraint;

	if (config_stream->u_max_leader_size != NULL) {
		ret = put_user(stream->config.max_leader_size,
			config_stream->u_max_leader_size);
		if (ret != 0) {
			dev_err(dev,
				"%s: Error copying max leader size to user\n",
				__func__);
			goto error;
		}
	}

	if (config_stream->u_max_trailer_size != NULL) {
		ret = put_user(stream->config.max_trailer_size,
			config_stream->u_max_trailer_size);
		if (ret != 0) {
			dev_err(dev,
				"%s: Error copying max trailer size to user\n",
				__func__);
			goto error;
		}
	}
	return ret;
error:
	/* caller already holds stream_info->interface_lock */
	u3v_destroy_stream(u3v);
	return ret;
}


/*
 * u3v_destroy_stream - destroys the stream interface
 *
 * @u3v: pointer to the u3v_device struct
 */
int u3v_destroy_stream(struct u3v_device *u3v)
{
	struct u3v_stream *stream;
	struct rb_node *node;
	struct u3v_buffer *entry;
	int ret;

	if (u3v == NULL)
		return -EINVAL;

	stream = (struct u3v_stream *)(u3v->stream_info.interface_ptr);

	if (stream == NULL)
		return U3V_ERR_STREAM_NOT_CONFIGURED;

	mutex_lock(&stream->stream_lock);

	ret = reset_stream(stream);
	if (ret != 0)
		goto error;

	mutex_unlock(&stream->stream_lock);

	wait_for_completion(&u3v->stream_info.ioctl_complete);

	mutex_lock(&stream->stream_lock);

	for (node = rb_first(&stream->root); node; node = rb_next(node)) {
		entry = rb_entry(node, struct u3v_buffer, node);
		destroy_buffer(stream, entry->buffer_id);
	}

	mutex_unlock(&stream->stream_lock);
	kfree(stream);
	u3v->stream_info.interface_ptr = NULL;
	return 0;
error:
	mutex_unlock(&stream->stream_lock);
	return ret;
}


/*
 * u3v_configure_buffer - creates the buffer context data, page locks the
 *	user mode image and chunk data buffers, and adds the buffer to the
 *	rbtree of available buffers.
 *
 * @stream: pointer to the stream interface struct
 * @u_image_buffer: user mode memory address of the image buffer to lock
 * @u_chunk_data_buffer: user mode memory address of the chunk data buffer
 *	to lock
 * @u_buffer_id: on return, this user pointer will point to the buffer id
 *	value for the newly created buffer
 */
int u3v_configure_buffer(struct u3v_stream *stream,
	void __user *u_image_buffer, void __user *u_chunk_data_buffer,
	__u64 __user *u_buffer_id)
{
	struct device *dev = NULL;
	int ret = 0;

	if (stream == NULL || u_image_buffer == NULL ||
		u_buffer_id == NULL)
		return -EINVAL;
	dev = stream->u3v_dev->device;

	if ((u_chunk_data_buffer == NULL &&
	     stream->config.chunk_data_buffer_size != 0) ||
	     (u_chunk_data_buffer != NULL &&
	     stream->config.chunk_data_buffer_size == 0)) {

		dev_err(dev,
			"%s: Invalid chunk data buffer address and size combination\n",
			__func__);
		return -EINVAL;
	}
	ret = create_buffer(stream, u_image_buffer,
		u_chunk_data_buffer, u_buffer_id);

	return ret;
}


/*
 * create_buffer - this function allocates and initializes the buffer
 *	context data, page locks the image buffer and chunk data buffer,
 *	allocates buffers for the leader and trailer URBs, and allocates
 *	a scratch buffer for the final transfer 2 URB if necessary
 *
 * @stream: pointer to the stream interface struct
 * @u_image_buffer: memory address of the user image buffer to be locked
 * @u_chunk_data_buffer: memory address of the user chunk data buffer to
 *	be locked
 * @u_buffer_id: on return this user pointer points to valid buffer id
 */
static int create_buffer(struct u3v_stream *stream,
			       void __user *u_image_buffer,
			       void __user *u_chunk_data_buffer,
			       __u64 __user *u_buffer_id)
{
	int i = 0;
	int ret = 0;
	struct u3v_buffer *entry = NULL;
	struct device *dev = stream->u3v_dev->device;

	entry = kzalloc(sizeof(struct u3v_buffer), GFP_KERNEL);
	if (entry == NULL)
		return -ENOMEM;

	/*
	 * We will need URBs for each of the payloads as well as the
	 * leader, trailer, final transfer 1 (if applicable) and final
	 * transfer 2 (if applicable)
	 */
	entry->urb_info_count = stream->config.payload_count + 2;
	if (stream->config.transfer1_size != 0)
		entry->urb_info_count++;
	if (stream->config.transfer2_size != 0)
		entry->urb_info_count++;

	entry->urb_info_array = kzalloc(sizeof(struct u3v_urb_info) *
		entry->urb_info_count, GFP_KERNEL);

	if (entry->urb_info_array == NULL) {
		kfree(entry);
		return -ENOMEM;
	}

	/* Initialize the common fields of all of the u3v_urb structs */
	for (i = 0; i < entry->urb_info_count; i++) {
		entry->urb_info_array[i].urb_index = i;
		entry->urb_info_array[i].num_pglists = 0;
		entry->urb_info_array[i].stream = stream;
		entry->urb_info_array[i].entry = entry;
		entry->urb_info_array[i].purb = usb_alloc_urb(0, GFP_KERNEL);
		if (entry->urb_info_array[i].purb == NULL) {
			ret = -ENOMEM;
			goto error;
		}
		entry->urb_info_array[i].pglists =
			kzalloc((stream->config.max_pglist_count *
			sizeof(struct u3v_pglist *)), GFP_KERNEL);
		if (entry->urb_info_array[i].pglists == NULL) {
			ret = -ENOMEM;
			goto error;
		}
		entry->urb_info_array[i].sgt = NULL;
		entry->urb_info_array[i].buffer_size = 0;
		entry->urb_info_array[i].expected_size = 0;
	}

	if (stream->config.sg_constraint)
		ret = configure_urbs_sg_constraint(stream, entry,
			u_image_buffer, u_chunk_data_buffer);
	else
		ret = configure_urbs(stream, entry, u_image_buffer,
			u_chunk_data_buffer);
	if (ret != 0) {
		dev_err(dev, "%s: Configuring urbs failed with error %d\n",
			__func__, ret);
		goto error;
	}

	for (i = 0; i < entry->urb_info_count; i++) {
		ret = create_sglist(stream, &entry->urb_info_array[i]);
		if (ret != 0) {
			dev_err(dev,
				"%s: Creating sglist failed with error %d\n",
				__func__, ret);
			goto error;
		}
	}

	init_completion(&entry->buffer_complete);
	complete_all(&entry->buffer_complete);
	atomic_set(&entry->callbacks_received, 0);
	entry->state = u3v_idle;
	entry->buffer_id = stream->next_buffer_id++;
	put_user(entry->buffer_id, u_buffer_id);
	entry->leader_received_size = 0;
	entry->payload_received_size = 0;
	entry->trailer_received_size = 0;
	entry->status = 0;

	mutex_lock(&stream->stream_lock);
	buffer_entry_insert(stream, entry);
	mutex_unlock(&stream->stream_lock);
	return 0;

error:
	for (i = 0; i < entry->urb_info_count; i++)
		destroy_urb(&entry->urb_info_array[i]);
	kfree(entry->urb_info_array);
	kfree(entry);
	return ret;
}


/*
 * configure_urbs - this function initializes the urb_info structs with
 *	corresponding pglists and sglists with the provided buffers.
 *
 * precondition: this function can only be called if sg_constraint is false
 * @stream: pointer to the stream interface struct
 * @entry: buffer entry in which to configure the urbs
 * @u_image_buffer: memory address of the user image buffer to be locked
 * @u_chunk_data_buffer: memory address of the user chunk data buffer to
 *	be locked
 */
static int configure_urbs(struct u3v_stream *stream,
	struct u3v_buffer *entry, void __user *u_image_buffer,
	void __user *u_chunk_data_buffer)
{
	int ret = 0;
	u32 urb_idx = 0;
	u32 payload_idx = 0;
	u32 payload_bytes_remaining = 0;
	u32 transfer1_bytes_remaining = 0;
	u32 alignment_padding = 0;
	u32 buffer_size = 0;
	u64 host_image_offset = 0;
	u64 chunk_data_offset = 0;
	u64 device_image_offset = 0;
	u64 device_bytes_remaining = 0;

	if (entry == NULL)
		return -EINVAL;

	alignment_padding = stream->config.alignment_padding;

	/* leader */
	ret = add_buffer_to_urb(stream, &entry->urb_info_array[urb_idx++],
		NULL, 0, 0, stream->config.max_leader_size,
		sizeof(struct leader_header), false);
	if (ret != 0)
		goto exit;

	/* payloads */
	while (payload_idx < stream->config.payload_count) {
		payload_bytes_remaining = stream->config.payload_size;
		if (host_image_offset <
		    stream->config.host_image_buffer_size) {
			device_bytes_remaining =
				stream->config.device_image_buffer_size -
				device_image_offset;

			buffer_size = min((device_bytes_remaining),
				(u64)(stream->config.payload_size));

			ret = add_buffer_to_urb(stream,
				&entry->urb_info_array[urb_idx],
				u_image_buffer, host_image_offset,
				device_image_offset, buffer_size, buffer_size,
				true);
			if (ret != 0)
				goto exit;

			device_image_offset += buffer_size;
			host_image_offset += num_host_buffer_bytes(
				buffer_size, device_image_offset,
				stream->config.segment_padding,
				stream->config.segment_size);
			payload_bytes_remaining -= buffer_size;
		}
		if (payload_bytes_remaining && chunk_data_offset <
		    stream->config.chunk_data_buffer_size) {
			device_bytes_remaining =
				stream->config.chunk_data_buffer_size -
				chunk_data_offset;

			buffer_size = min((device_bytes_remaining),
				(u64)(payload_bytes_remaining));

			ret = add_buffer_to_urb(stream,
				&entry->urb_info_array[urb_idx],
				u_chunk_data_buffer, chunk_data_offset,
				chunk_data_offset, buffer_size, buffer_size,
				false);
			if (ret != 0)
				goto exit;

			chunk_data_offset += buffer_size;
			payload_bytes_remaining -= buffer_size;
		}
		if (payload_bytes_remaining != 0) {
			dev_err(stream->u3v_dev->device,
				"%s: Error, unexpected result for calculated payload transfer bytes\n",
				__func__);
			ret = U3V_ERR_INTERNAL;
			goto exit;
		}
		urb_idx++;
		payload_idx++;
	}

	/* transfer1 */
	device_bytes_remaining =
		stream->config.device_image_buffer_size -
		device_image_offset;
	transfer1_bytes_remaining = stream->config.transfer1_size;

	if (device_bytes_remaining) {
		if (device_bytes_remaining > transfer1_bytes_remaining) {
			dev_err(stream->u3v_dev->device,
				"%s: Error, transfer1 bytes remaining is %u, but we still have %llu image bytes remaining\n",
				__func__, transfer1_bytes_remaining,
				device_bytes_remaining);
			ret = U3V_ERR_INTERNAL;
			goto exit;
		}
		ret = add_buffer_to_urb(stream,
			&entry->urb_info_array[urb_idx],
			u_image_buffer, host_image_offset,
			device_image_offset, device_bytes_remaining,
			device_bytes_remaining, true);
		if (ret != 0)
			goto exit;
		host_image_offset += num_host_buffer_bytes(
			device_bytes_remaining,
			device_image_offset,
			stream->config.segment_padding,
			stream->config.segment_size);
		device_image_offset += device_bytes_remaining;
		transfer1_bytes_remaining -= device_bytes_remaining;
	}
	device_bytes_remaining =
		stream->config.chunk_data_buffer_size - chunk_data_offset;

	if (device_bytes_remaining) {
		if (u_chunk_data_buffer == NULL) {
			ret = -EINVAL;
			goto exit;
		}
		if (device_bytes_remaining > transfer1_bytes_remaining) {
			dev_err(stream->u3v_dev->device,
				"%s: Error, transfer1 bytes remaining is %u, but we still have %llu chunk data bytes remaining\n",
				__func__, transfer1_bytes_remaining,
				device_bytes_remaining);
			ret = U3V_ERR_INTERNAL;
			goto exit;
		}

		ret = add_buffer_to_urb(stream,
			&entry->urb_info_array[urb_idx],
			u_chunk_data_buffer, chunk_data_offset,
			chunk_data_offset, device_bytes_remaining,
			device_bytes_remaining, false);
		if (ret != 0)
			goto exit;
		chunk_data_offset += device_bytes_remaining;
		transfer1_bytes_remaining -= device_bytes_remaining;
	}
	if (alignment_padding > 0) {
		ret = add_buffer_to_urb(stream,
			&entry->urb_info_array[urb_idx], NULL, 0, 0,
			alignment_padding, 0, false);
		if (ret != 0)
			goto exit;
		transfer1_bytes_remaining -= alignment_padding;
	}
	if (transfer1_bytes_remaining != 0) {
		dev_err(stream->u3v_dev->device,
			"%s: Error, unexpected result for calculated final transfer 1 bytes\n",
				__func__);
		ret = U3V_ERR_INTERNAL;
		goto exit;
	}
	if (stream->config.transfer1_size)
		urb_idx++;

	/* trailer */
	ret = add_buffer_to_urb(stream, &entry->urb_info_array[urb_idx++],
		NULL, 0, 0, stream->config.max_trailer_size,
		sizeof(struct trailer_header), false);

	if ((urb_idx != entry->urb_info_count) ||
	     (host_image_offset != stream->config.host_image_buffer_size) ||
	     (device_image_offset != stream->config.device_image_buffer_size) ||
	     (chunk_data_offset != stream->config.chunk_data_buffer_size)) {
		dev_err(stream->u3v_dev->device,
			"%s: error configuring buffer sizes\n", __func__);
		ret = U3V_ERR_INTERNAL;
	}
exit:
	return ret;
}


/*
 * configure_urbs_sg_constraint - this function initializes the urb_info
 *	structs with corresponding pglists and sglists with the provided
 *	buffers.
 *
 * precondition: this function can only be called if sg_constraint is true
 * @stream: pointer to the stream interface struct
 * @entry: buffer entry in which to configure the urbs
 * @u_image_buffer: memory address of the user image buffer to be locked
 * @u_chunk_data_buffer: memory address of the user chunk data buffer to
 *	be locked
 */
static int configure_urbs_sg_constraint(struct u3v_stream *stream,
	struct u3v_buffer *entry, void __user *u_image_buffer,
	void __user *u_chunk_data_buffer)
{
	int i = 0;
	int ret = 0;
	u64 image_offset = 0;
	u64 chunk_data_offset = 0;
	void __user *u_transfer2_addr = NULL;

	if (entry == NULL)
		return -EINVAL;

	/* Initialize the leader */
	i = 0;
	ret = add_buffer_to_urb(stream, &entry->urb_info_array[i++],
		NULL, 0, 0, stream->config.max_leader_size,
		sizeof(struct leader_header), false);
	if (ret != 0)
		goto exit;

	/* Configure image payload transfers */
	while ((i < stream->config.payload_count + 1) &&
	       (image_offset < stream->config.device_image_buffer_size)) {
		ret = add_buffer_to_urb(stream, &entry->urb_info_array[i++],
			u_image_buffer, image_offset,
			image_offset, stream->config.payload_size,
			stream->config.payload_size, false);
		if (ret != 0)
			goto exit;

		image_offset += stream->config.payload_size;
	}
	/*
	 * If we account for the total image size before getting to
	 * the last payload transfer then switch to the chunk data
	 * buffer for the remaining payload transfer requests
	 * We add 1 when checking if we're done with the payload
	 * because i includes the leader for the first urb.
	 */
	while (i < stream->config.payload_count + 1) {
		ret = add_buffer_to_urb(stream, &entry->urb_info_array[i++],
			u_chunk_data_buffer, chunk_data_offset,
			chunk_data_offset, stream->config.payload_size,
			stream->config.payload_size, false);
		if (ret != 0)
			goto exit;
		chunk_data_offset += stream->config.payload_size;
	}

	/*
	 * Configure the final transfer 1 buffer if applicable. If we
	 * haven't already finished requesting all of the image data
	 * then use the image buffer. Otherwise, use the chunk data buffer.
	 */
	if (stream->config.transfer1_size != 0) {
		if (image_offset < stream->config.device_image_buffer_size) {
			ret = add_buffer_to_urb(stream,
				&entry->urb_info_array[i++],
				u_image_buffer,
				image_offset, image_offset,
				stream->config.transfer1_size,
				stream->config.transfer1_size, false);
			if (ret != 0)
				goto exit;
			image_offset += stream->config.transfer1_size;
		} else {
			ret = add_buffer_to_urb(stream,
				&entry->urb_info_array[i++],
				u_chunk_data_buffer,
				chunk_data_offset, chunk_data_offset,
				stream->config.transfer1_size,
				stream->config.transfer1_size, false);
			if (ret != 0)
				goto exit;
			chunk_data_offset += stream->config.transfer1_size;
		}
	}

	entry->u_transfer2_addr = NULL;
	u_transfer2_addr = NULL;
	/*
	 * Configure the final transfer 2 buffer if applicable. If the
	 * transfer 2 size is not equal to the transfer 2 data size, then
	 * use a scratch buffer. We will copy from the scratch buffer
	 * to the specified address or just transfer the data straight
	 * to the image or chunk data buffer
	 */
	if (stream->config.transfer2_size != 0) {
		if (stream->config.transfer2_size !=
		    stream->config.transfer2_data_size) {
			ret = add_buffer_to_urb(stream,
				&entry->urb_info_array[i++], NULL, 0, 0,
				stream->config.transfer2_size,
				stream->config.transfer2_data_size, false);
			if (ret != 0)
				goto exit;

			if (image_offset <
			    stream->config.device_image_buffer_size) {
				u_transfer2_addr =
					(u8 *)(u_image_buffer) +
					image_offset;
				image_offset +=
					stream->config.transfer2_data_size;
			} else {
				u_transfer2_addr =
					(u8 *)(u_chunk_data_buffer) +
					chunk_data_offset;
				chunk_data_offset +=
					stream->config.transfer2_data_size;
			}
			entry->u_transfer2_addr = u_transfer2_addr;
		} else {
			if (image_offset <
			    stream->config.device_image_buffer_size) {
				ret = add_buffer_to_urb(stream,
					&entry->urb_info_array[i++],
					u_image_buffer,
					image_offset, image_offset,
					stream->config.transfer2_size,
					stream->config.transfer2_data_size,
					false);
				if (ret != 0)
					goto exit;
				image_offset +=
					stream->config.transfer2_data_size;
			} else {
				ret = add_buffer_to_urb(stream,
					&entry->urb_info_array[i++],
					u_chunk_data_buffer,
					chunk_data_offset, chunk_data_offset,
					stream->config.transfer2_size,
					stream->config.transfer2_data_size,
					false);
				if (ret != 0)
					goto exit;
				chunk_data_offset +=
					stream->config.transfer2_data_size;
			}
		}
	}

	/* Initialize the trailer */
	ret = add_buffer_to_urb(stream, &entry->urb_info_array[i++],
		NULL, 0, 0, stream->config.max_trailer_size,
		sizeof(struct trailer_header), false);
	if (ret != 0)
		goto exit;

	if ((i != entry->urb_info_count) ||
	     (image_offset != stream->config.device_image_buffer_size) ||
	     (chunk_data_offset != stream->config.chunk_data_buffer_size)) {

		dev_err(stream->u3v_dev->device,
			"%s: error configuring buffer sizes\n", __func__);
		ret = U3V_ERR_INTERNAL;
	}

exit:
	return ret;
}


/*
 * num_host_buffer_bytes - helper function that uses segment information to
 *	compute the size of the user buffer from the host's perspective. Since
 *	this function is called in the context of calculating the host buffer
 *	bytes for a single urb, it is safe to use u32 values for device_bytes
 *	since the max urb size is a u32.
 *
 * @device_bytes: number of image bytes from the camera's perspective
 * @segment_padding: number of bytes to skip over between segments when
 *	configuring the scatterlist
 * @segment_size: number of bytes in each line of the image
 */
static u32 num_host_buffer_bytes(u32 device_bytes, u64 device_image_offset,
	u32 segment_padding, u64 segment_size)
{
	u32 device_byte_count = 0;
	u32 host_byte_count = 0;
	u32 current_segment_bytes = 0;
	u64 num_segments = div64_u64(device_image_offset, segment_size);
	u64 segment_bytes_remaining =
		device_image_offset - (num_segments * segment_size);
	while (device_byte_count < device_bytes) {
		current_segment_bytes = min(segment_bytes_remaining,
			(u64)(device_bytes - device_byte_count));
		device_byte_count += current_segment_bytes;
		host_byte_count += current_segment_bytes;
		if (device_byte_count != device_bytes) {
			host_byte_count += segment_padding;
			segment_bytes_remaining = segment_size;
		}
	}
	return host_byte_count;
}


/*
 * add_buffer_to_urb - this function takes a user or kernel-allocated
 *	buffer and makes a pglist for it, page-locking if necessary. It
 *	also adjusts the urb_info data to account for additional buffer.
 *	If sg_constraint is set, this function can only be called once per
 *	urb. Otherwise, the urb can support an arbitrary number of
 *	discontinuous buffers.
 *
 * @stream: pointer to the stream interface struct
 * @urb_info: on return this struct will be initialized
 * @u_buffer: user mode memory address of the buffer to lock
 * @buffer_size: size of the user buffer
 * @offset: offset into the user buffer
 * @urb_buffer_size: size of the URB buffer
 * @expected_size: amount of data we expect to receive
 */
static int add_buffer_to_urb(struct u3v_stream *stream,
	struct u3v_urb_info *urb_info, void __user *u_buffer,
	u64 host_offset, u64 device_offset, u32 buffer_size,
	u32 expected_size, bool use_padding)
{
	u32 padding = 0;

	if (urb_info == NULL || buffer_size == 0)
		return -EINVAL;

	if (urb_info->num_pglists + 1 > stream->config.max_pglist_count)
		return U3V_ERR_INTERNAL;

	padding = use_padding ? stream->config.segment_padding : 0;

	urb_info->pglists[urb_info->num_pglists] =
		create_pglist(stream, u_buffer, host_offset, device_offset,
		buffer_size, padding, min(stream->config.segment_size,
		(u64)(buffer_size)));

	if (urb_info->pglists[urb_info->num_pglists] == NULL)
		return U3V_ERR_INTERNAL;

	urb_info->num_pglists++;
	urb_info->buffer_size += buffer_size;
	urb_info->expected_size += expected_size;
	return 0;
}


/*
 * create_pglist - this function creates a struct u3v_pglist
 *	out of kernel or user memory of size num_bytes. It generates
 *	a list of page-locked memory and its associated metadata
 *
 * @stream: pointer to the stream interface struct
 * @u_buffer: user buffer to be locked in memory
 * @host_offset: offset in host image buffer
 * @device_offset: offset in device image buffer
 * @num_bytes: buffer size
 * @segment_padding: number of bytes to skip over between segments when
 *	configuring the scatterlist
 * @segment_size: number of bytes in each line of the image
 * @return: pointer to the page_list if successful, NULL otherwise.
 */
static struct u3v_pglist *create_pglist(struct u3v_stream *stream,
	void __user *u_buffer, u64 host_offset, u64 device_offset,
	u32 num_bytes, u32 segment_padding, u64 segment_size)
{
	struct device *dev = stream->u3v_dev->device;
	u8 *adjusted_u_buffer = NULL;
	void *kernel_buffer = NULL;
	struct u3v_pglist *pglist = kzalloc(sizeof(struct u3v_pglist),
		GFP_KERNEL);

	if (pglist == NULL)
		return NULL;

	/* Initialize common fields */
	pglist->segmented_xfer = segment_padding != 0;
	pglist->num_device_bytes = num_bytes;
	pglist->host_offset = host_offset;
	pglist->device_offset = device_offset;

	/* No user buffer provided, so allocate one here */
	if (u_buffer == NULL) {
		/*
		 * Verify that the offsets are 0 if we are allocating
		 * in the kernel.
		 */
		if (pglist->host_offset != 0 || pglist->device_offset != 0)
			goto error;
		pglist->kernel_allocated = true;
		pglist->num_host_bytes = 0;
		kernel_buffer = kzalloc(num_bytes, GFP_KERNEL);
		if (kernel_buffer == NULL)
			goto error;
		pglist->num_pages = get_num_pages(kernel_buffer,
			num_bytes);
		pglist->pages = kernel_addr_to_pages(kernel_buffer,
			pglist->num_pages);
		pglist->page_offset =
			((uintptr_t)(kernel_buffer) & ~PAGE_MASK);
	/* Page-lock user memory */
	} else {
		adjusted_u_buffer = (u8 *)(u_buffer) + host_offset;
		pglist->kernel_allocated = false;
		pglist->num_host_bytes = num_host_buffer_bytes(num_bytes,
			device_offset, segment_padding, segment_size);
		pglist->num_pages = get_num_pages(adjusted_u_buffer,
			pglist->num_host_bytes);
		pglist->pages = lock_user_pages(stream, adjusted_u_buffer,
			pglist->num_host_bytes, pglist->num_pages);
		pglist->page_offset =
			((uintptr_t)(adjusted_u_buffer) & ~PAGE_MASK);
	}

	if (pglist->pages == NULL)
		goto error;

	return pglist;
error:
	dev_err(dev, "%s: Error creating pglist with %s buffer\n",
		__func__, (pglist->kernel_allocated ? "kernel" : "user"));
	/* 0 because pages are not dirty */
	destroy_pglist(pglist, 0);
	return NULL;
}


/*
 * lock_user_pages - this function takes a pointer to num_bytes
 *	of contiguous virtual user memory, faults in any pages, then
 *	locks them in memory.
 *
 * @stream: pointer to the stream interface struct
 * @u_buffer: user virtual address
 * @num_bytes: buffer size in bytes
 * @num_pages: number of physical pages this buffer consists of
 * @return: a pointer to an array of locked pages if successful,
 *	NULL otherwise.
 */
static struct page **lock_user_pages(struct u3v_stream *stream,
	void __user *u_buffer, u32 num_bytes, u32 num_pages)
{
	int ret = 0;
	int i = 0;
	struct page **pages = NULL;
	struct device *dev = stream->u3v_dev->device;
	uintptr_t uaddr = (uintptr_t)(u_buffer);

	/* Check for overflow */
	if ((uaddr + num_bytes) < uaddr)
		return NULL;

	/* No point continuing in this case */
	if (num_bytes == 0)
		return NULL;

	pages = kmalloc((num_pages * sizeof(struct page *)), GFP_KERNEL);
	if (pages == NULL)
		return NULL;

	/* Fault in all of the necessary pages */
	down_read(&current->mm->mmap_sem);
	/* will store a page locked array of physical pages in pages var */
	ret = get_user_pages(
<<<<<<< HEAD
            uaddr,
            num_pages,
            WRITE,
            pages,
            NULL);
=======
#if LINUX_VERSION_CODE < KERNEL_VERSION(4, 6, 0)
		current,
		current->mm,
#endif
		uaddr,
		num_pages,
#if LINUX_VERSION_CODE < KERNEL_VERSION(4, 9, 0)
		WRITE,
		0, /* Don't force */
#else
		FOLL_WRITE,
#endif
		pages,
		NULL);
>>>>>>> ac1599d4
	up_read(&current->mm->mmap_sem);

	if (ret < num_pages) {
		dev_err(dev, "%s: get_user_pages returned %d, expected %d\n",
			__func__, ret, num_pages);
		goto err_unlock;
	}

	return pages;

err_unlock:
	if (ret > 0) {
		for (i = 0; i < ret; i++)
			put_page(pages[i]);
	}
	kfree(pages);
	return NULL;
}


/*
 * create_sglist - this function creates a scatter-gather list from
 *	a urb's page list(s)
 *
 * @stream: pointer to the stream interface struct
 * @urb_info: pointer to urb info with necessary information to create the
 *	scatterlist from
 */
static int create_sglist(struct u3v_stream *stream,
	struct u3v_urb_info *urb_info)
{
	int ret = 0;
	u32 total_sgs = 0;

	if (urb_info == NULL)
		return -EINVAL;

	/* don't configure, just calculate number of entries for allocation */
	ret = calculate_sglist_entries(stream, urb_info, &total_sgs, false);
	if (ret != 0)
		return ret;

	urb_info->sgt = kmalloc(sizeof(struct sg_table), GFP_KERNEL);
	if (urb_info->sgt == NULL)
		return -ENOMEM;

	ret = sg_alloc_table(urb_info->sgt, total_sgs, GFP_KERNEL);
	if (ret != 0) {
		kfree(urb_info->sgt);
		urb_info->sgt = NULL;
		return ret;
	}

	/* now that the sgtable is allocated, initialize the sglist entries */
	ret = calculate_sglist_entries(stream, urb_info, NULL, true);
	if (ret != 0) {
		sg_free_table(urb_info->sgt);
		kfree(urb_info->sgt);
		urb_info->sgt = NULL;
	}

	return ret;

}


/*
 * calculate_sglist_entries - this function calculates the number of
 *	scatter-gather list elements for one or more pglists for a given
 *	urb. If the configure parameter is true, it also configures the list.
 *
 * @stream: pointer to the stream interface
 * @urb_info: pointer to struct containing a urb pointer and its metadata
 * @num_sgs: pointer to variable where this function will store the
 *	total number of scatterlist entries needed
 * @configure: if true, this function sets up the previously allocated
 *	scatter-gather list
 */
static int calculate_sglist_entries(struct u3v_stream *stream,
	struct u3v_urb_info *urb_info, u32 *num_sgs, bool configure)
{
	u32 i = 0;
	u32 pg_idx = 0;
	u32 sg_count = 0;
	u32 pglist_bytes_remaining = 0;
	u32 segment_offset = 0;
	u32 segment_bytes_remaining = 0;
	u32 limit = 0;
	u32 offset = 0;
	int bytes_to_transfer = 0;
	struct scatterlist *cur = NULL;
	struct u3v_pglist *pglist = NULL;
	struct usb_endpoint_descriptor *stream_endpoint =
		stream->u3v_dev->stream_info.bulk_in;
	u32 w_max_packet_size = usb_endpoint_maxp(stream_endpoint);

	/* the table and entries need to have already been allocated */
	if (urb_info->pglists == NULL)
		return U3V_ERR_INTERNAL;

	if (configure) {
		if (urb_info->sgt == NULL ||
		    urb_info->sgt->sgl == NULL)
			return U3V_ERR_INTERNAL;

		cur = urb_info->sgt->sgl;
	}

	sg_count = 0;

	for (i = 0; i < urb_info->num_pglists; i++) {
		pglist = urb_info->pglists[i];
		pg_idx = 0;
		offset = pglist->page_offset;

		pglist_bytes_remaining = pglist->num_device_bytes;
		if (pglist->segmented_xfer) {
			segment_offset = u3v_u64_mod(pglist->device_offset,
				stream->config.segment_size);
			segment_bytes_remaining =
				stream->config.segment_size - segment_offset;
		} else {
			segment_offset = 0;
			segment_bytes_remaining = pglist->num_device_bytes;
		}

		while (pglist_bytes_remaining != 0) {

			/* find the maximum bytes for this sglist entry */
			limit = min(segment_bytes_remaining,
				pglist_bytes_remaining);
			/*
			 * get the minimum of the amount left, the amount left
			 * in a page, and the amount left in a line
			 */
			bytes_to_transfer = num_contiguous_bytes(pglist,
				pg_idx, offset, limit);
			if (bytes_to_transfer < 0)
				return bytes_to_transfer;
			if (stream->config.sg_constraint) {
				if (bytes_to_transfer > w_max_packet_size) {
					bytes_to_transfer = rounddown(
						bytes_to_transfer,
						w_max_packet_size);
				} else if (bytes_to_transfer < w_max_packet_size
					&& !(sg_count == 0 ||
					bytes_to_transfer ==
					pglist_bytes_remaining)) {
					/*
					 * if we're in the constraint case,
					 * the scatterlist can be unaligned
					 * with w_max_packet_size only if it's
					 * the first or last entry in the list
					 */
					dev_err(stream->u3v_dev->device,
						"%s: invalid buffer: if sg_constraint is true, a buffer can only have a scatterlist entry smaller than w_max_packet_size if it's the first or last in the list\n",
						__func__);
					return U3V_ERR_INTERNAL;
				}
			}
			segment_bytes_remaining -= bytes_to_transfer;
			if (configure) {
				sg_set_page(cur, pglist->pages[pg_idx],
					bytes_to_transfer, offset);
				cur = sg_next(cur);
			}
			/* advance the offset past this segment and padding */
			offset += bytes_to_transfer;

			if (pglist->segmented_xfer &&
			    segment_bytes_remaining == 0) {
				/*
				 * skip over the padding only when we've
				 * completed a segment
				 */
				offset += stream->config.segment_padding;
				/*
				 * we can transfer the whole segment, so
				 * reset for the next one
				 */
				segment_bytes_remaining =
					stream->config.segment_size;
			}
			/*
			 * increment the page index if we crossed
			 * a page boundary
			 */
			pg_idx += offset / PAGE_SIZE;
			/* adjust the offset to be within a single page */
			offset %= PAGE_SIZE;
			sg_count++;
			pglist_bytes_remaining -= bytes_to_transfer;
		}
	}
	if (configure && sg_count != urb_info->sgt->nents) {
		dev_err(stream->u3v_dev->device,
			"%s: Error configuring sglist: counted %u elements, expected %u\n",
				__func__, sg_count, urb_info->sgt->nents);
		return U3V_ERR_INTERNAL;
	}
	if (num_sgs != NULL)
		*num_sgs = sg_count;
	return 0;
}


/*
 * num_contiguous_bytes - helper function that calculates the maximum
 *		number of contiguous bytes in physical memory up to the
 *		specified limit
 *
 * @pglist: pointer to the pglist struct with memory information
 * @pg_idx: index of the page to start with
 * @offset: starting offset within the initial page
 * @limit: maximum number of bytes to look ahead
 * @return: number of contiguous bytes if successful,
 *		negative error value otherwise
 */
static int num_contiguous_bytes(struct u3v_pglist *pglist, u32 pg_idx,
				u32 offset, u32 limit)
{
	u32 bytes_to_add = 0;
	u32 contiguous_bytes = 0;
	u32 max_bytes_remaining = 0;
	u64 cur_pfn = 0;
	u64 next_pfn = 0;
	bool adjacent = true;

	if (pg_idx >= pglist->num_pages ||
	    offset >= PAGE_SIZE)
		return U3V_ERR_INTERNAL;

	contiguous_bytes = min(limit, (u32)(PAGE_SIZE - offset));
	max_bytes_remaining = limit - contiguous_bytes;

	while (adjacent && (max_bytes_remaining > 0) &&
		((pg_idx + 1) < pglist->num_pages)) {

		cur_pfn = page_to_pfn(pglist->pages[pg_idx]);
		next_pfn = page_to_pfn(pglist->pages[++pg_idx]);
		adjacent = (next_pfn == (cur_pfn + 1));
		if (adjacent) {
			bytes_to_add =
				min(max_bytes_remaining, (u32)(PAGE_SIZE));
			contiguous_bytes += bytes_to_add;
			max_bytes_remaining = limit - contiguous_bytes;
		}
	}
	return contiguous_bytes;
}


/*
 * u3v_unconfigure_buffer - finds the buffer with buffer_id,
 * unlocks corresponding pagelists, and frees all resources associated
 * with the buffer entry.
 *
 * @stream: pointer to the u3v_stream interface struct
 * @buffer_id: id of the buffer to be destroyed
 */
int u3v_unconfigure_buffer(struct u3v_stream *stream, u64 buffer_id)
{
	int ret;

	if (stream == NULL)
		return -EINVAL;

	mutex_lock(&stream->stream_lock);
	ret = destroy_buffer(stream, buffer_id);
	mutex_unlock(&stream->stream_lock);

	return ret;
}


/*
 * destroy_buffer - helper function that finds a buffer entry by id,
 *	removes it from the list of buffers, and frees its memory
 *
 * precondition: caller must hold stream_lock
 * @stream: pointer to the u3v_stream interface struct
 * @buffer_id: id of the buffer to be destroyed
 */
static int destroy_buffer(struct u3v_stream *stream, u64 buffer_id)
{
	struct u3v_buffer *entry;
	struct device *dev;
	int i;

	if (stream == NULL)
		return -EINVAL;

	dev = stream->u3v_dev->device;

	entry = search_buffer_entries(stream, buffer_id);

	if (entry == NULL) {
		dev_err(dev, "%s: Failed to find entry with buffer id %llu\n",
			__func__, buffer_id);
		return -EINVAL;
	}

	if (entry->state == u3v_queued) {
		dev_err(dev, "%s: Buffer is in use, cannot be unconfigured\n",
			__func__);
		return U3V_ERR_BUFFER_STILL_IN_USE;
	}

	rb_erase(&entry->node, &stream->root);

	for (i = 0; i < entry->urb_info_count; i++)
		destroy_urb(&entry->urb_info_array[i]);

	kfree(entry->urb_info_array);
	kfree(entry);

	return 0;
}


/*
 * destroy_urb - helper function that handles the destruction of a urb.
 *	If the urb was mapped from user memory, we destroy the page list
 *	and unlock the memory. If it was allocated from kernel memory,
 *	we just free that buffer
 *
 * precondition: caller must hold stream_lock
 * @urb_info: pointer to struct containing a urb pointer and its metadata
 */
static void destroy_urb(struct u3v_urb_info *urb_info)
{
	int i = 0;
	if (urb_info == NULL)
		return;

	usb_free_urb(urb_info->purb);
	for (i = 0; i < urb_info->num_pglists; i++)
		destroy_pglist(urb_info->pglists[i], true);
	destroy_sglist(urb_info);
}


/*
 * destroy_pglist - helper function that unlocks the pages pinned from
 *	user memory and frees corresponding sglist resources
 *
 * precondition: caller must hold stream_lock or buffer has not yet been
 *	added to the list
 * @pglist: pointer to page_list to be destroyed
 * @dirty: true if data needs to be written out to disk
 */
static void destroy_pglist(struct u3v_pglist *pglist, bool dirty)
{
	if (pglist == NULL)
		return;

	if (pglist->kernel_allocated) {
		kfree(pglist_to_kernel_addr(pglist));
		kfree(pglist->pages);
	} else {
		unlock_user_pages(pglist, dirty);
	}
	kfree(pglist);
}


/*
 * unlock_user_pages - helper function that unlocks user memory that was
 *	previously pagelocked, marking the page as dirty if necessary.
 *
 * @pglist: pointer to the page_list to be unpinned
 * @dirty: true if data needs to be written out to disk
 */
static void unlock_user_pages(struct u3v_pglist *pglist, int dirty)
{
	int i = 0;

	if (pglist == NULL || pglist->pages == NULL)
		return;

	for (i = 0; i < pglist->num_pages; i++) {
		struct page *page = pglist->pages[i];
		if (dirty)
			set_page_dirty_lock(page);
		put_page(page);
	}
	kfree(pglist->pages);
}


/*
 * destroy_sglist - helper function that destroys a scatter-gather list in
 *	a page_list struct
 *
 * @pglist: pointer to page_list with the sglist to be destroyed
 */
static void destroy_sglist(struct u3v_urb_info *urb_info)
{
	if (urb_info == NULL || urb_info->sgt == NULL)
		return;

	sg_free_table(urb_info->sgt);
	kfree(urb_info->sgt);
	urb_info->sgt = NULL;
}


/*
 * u3v_queue_buffer - queues the buffer to the camera for it to be filled
 *	with image data
 *
 * @stream: pointer to the stream interface struct
 * @buffer_id: on return, buffer with this id is queued
 */
int u3v_queue_buffer(struct u3v_stream *stream, u64 buffer_id)
{
	struct u3v_buffer *entry = NULL;
	struct device *dev = NULL;
	int ret = 0;
	int i = 0;

	if (stream == NULL)
		return -EINVAL;

	dev = stream->u3v_dev->device;
	dev_vdbg(dev, "%s: buffer id = %llu\n", __func__, buffer_id);

	mutex_lock(&stream->stream_lock);
	entry = search_buffer_entries(stream, buffer_id);

	if (entry == NULL) {
		dev_err(dev, "%s: Failed to find entry with id %llu\n",
			__func__, buffer_id);
		ret = U3V_ERR_INTERNAL;
		goto exit;
	}

	if (entry->state == u3v_queued) {
		dev_err(dev, "%s: Error, buffer %llu is already queued\n",
			__func__, buffer_id);
		ret = U3V_ERR_INTERNAL;
		goto exit;
	}

	reset_counters(entry);
	entry->state = u3v_queued;
	u3v_reinit_completion(&entry->buffer_complete);

	for (i = 0; i < entry->urb_info_count; i++) {
		ret = submit_stream_urb(stream, &entry->urb_info_array[i]);
		if (ret != 0)
			goto reset_stream_exit;
	}

exit:
	mutex_unlock(&stream->stream_lock);
	return ret;

reset_stream_exit:
	entry->state = u3v_cancelled;
	complete_all(&entry->buffer_complete);
	reset_stream(stream);
	mutex_unlock(&stream->stream_lock);
	return ret;
}


/*
 * reset_counters - helper function that resets values in a buffer
 *	entry so that it can be resubmitted
 *
 * precondition: caller must hold stream_lock
 * @entry: buffer to be reset
 */
static void reset_counters(struct u3v_buffer *entry)
{
	entry->state = u3v_idle;
	atomic_set(&entry->callbacks_received, 0);
	entry->incomplete_callbacks_received = 0;
	entry->leader_received_size = 0;
	entry->payload_received_size = 0;
	entry->trailer_received_size = 0;
	entry->status = 0;
}


/*
 * submit_stream_urb - queues a buffer to the stream endpoint and
 *	increments the number of outstanding URBS
 *
 * precondition: caller must hold stream_lock
 * @stream: pointer to the stream interface struct
 * @urb_info: pointer to the urb_info struct that contains the
 *	urb to be submitted
 */
static int submit_stream_urb(struct u3v_stream *stream,
			     struct u3v_urb_info *urb_info)
{
	struct device *dev = stream->u3v_dev->device;
	struct usb_device *udev = stream->u3v_dev->udev;
	int ret = 0;

	usb_fill_bulk_urb(urb_info->purb, udev,
		usb_rcvbulkpipe(udev,
		usb_endpoint_num(stream->u3v_dev->stream_info.bulk_in)),
		NULL, urb_info->buffer_size,
		stream_urb_completion, urb_info);

	/* Add scatterlist information */
	urb_info->purb->sg = urb_info->sgt->sgl;
	urb_info->purb->num_sgs = urb_info->sgt->nents;

	usb_anchor_urb(urb_info->purb, &stream->stream_anchor);
	ret = usb_submit_urb(urb_info->purb, GFP_KERNEL);
	if (ret != 0) {
		usb_unanchor_urb(urb_info->purb);
		dev_err(dev, "%s: Error %d submitting urb\n", __func__, ret);
	}

	return ret;
}


/*
 * stream_urb_completion - This function executes when the transfer
 *	finishes, fails, or is cancelled. It runs in interrupt context,
 *	and keeps track of when a buffer entry has received all of its
 *	expected callbacks. Once the callbacks have all been received, it
 *	signals that it is complete so that wait_for_buffer can finish.
 *
 * @purb: pointer to the urb that has been completed
 */
static void stream_urb_completion(struct urb *purb)
{
	u32 len = 0;
	u32 urb_count = 0;
	u32 idx = 0;
	struct u3v_urb_info *urb_info = NULL;
	struct u3v_buffer *entry = NULL;
	struct device *dev = NULL;

	/* check pointers */
	if (purb == NULL || purb->context == NULL) {
		pr_err("%s: Received an invalid urb pointer\n", __func__);
		return;
	}
	dev = &purb->dev->dev;

	/* check status */
	if (purb->status &&
		!(purb->status == -ENOENT ||
		  purb->status == -ECONNRESET ||
		  purb->status == -ESHUTDOWN ||
		  purb->status == -EPROTO ||
		  purb->status == -EPIPE)) {
		dev_err(dev, "%s: Received nonzero urb completion status: %d",
			__func__, purb->status);
	}
	urb_info = (struct u3v_urb_info *)(purb->context);
	if (urb_info == NULL) {
		dev_err(dev, "%s: Received a NULL context pointer\n",
			__func__);
		return;
	}

	entry = urb_info->entry;
	if (entry == NULL) {
		dev_err(dev, "%s: Received a NULL buffer entry pointer\n",
			__func__);
		return;
	}

	if (entry->state == u3v_cancelled)
		return;

	/* If status is already bad, don't overwrite */
	if (purb->status != 0)
		entry->status = purb->status;
	len = purb->actual_length;

	WARN_ON(entry->state != u3v_queued);
	if (len < urb_info->expected_size) {
		dev_dbg(dev,
			"%s: entry %llu, urb %u: length = %u, expected >=%u\n",
			__func__, entry->buffer_id, urb_info->urb_index, len,
			urb_info->expected_size);
		entry->incomplete_callbacks_received++;
	}

	/* Handle the callback based on the urb index */
	idx = urb_info->urb_index;
	urb_count = entry->urb_info_count;

	if (idx == 0) {
		/* leader */
		entry->leader_received_size = len;
	} else if (idx == urb_count - 1) {
		/* trailer */
		entry->trailer_received_size = len;
	} else {
		/* payload */
		if ((idx == urb_count - 2) &&
		    (entry->u_transfer2_addr != NULL)) {
			entry->transfer2_received_size = len;
		}
		entry->payload_received_size += len;
	}
	/*
	 * If this is the last callback for a buffer entry,
	 * signal waiting thread
	 */
	if (atomic_inc_return(&entry->callbacks_received) ==
		urb_info->entry->urb_info_count) {
		entry->state = u3v_complete;
		complete_all(&entry->buffer_complete);
	}
}


/*
 * u3v_wait_for_buffer - This function waits for the buffer entry with
 *	the specified id to receive all of its callbacks, then copies
 *	the leader, trailer and buffer complete data into the
 *	provided buffers.
 *
 * @stream: pointer to the stream interface
 * @buffer_id: the buffer to be waited on
 * @u_leader_buffer: if not NULL, the leader information will be copied
 *	to this buffer on return
 * @u_leader_size: size of user_leader_buffer on input, and number of bytes
 *	copied on return. Can be NULL if user_leader_buffer is NULL
 * @u_trailer_buffer: if not NULL, the trailer information will be
 *	copied to this buffer on return
 * @u_trailer_size: size of the user_trailer_buffer on input, and number
 *	of bytes copied on return. Can be NULL if user_trailer_buffer is NULL
 * @u_buffer_complete_data: additional data describing the completed buffer,
 *	can be NULL.
 */
int u3v_wait_for_buffer(struct u3v_stream *stream, u64 buffer_id,
	void __user *u_leader_buffer, __u32 __user *u_leader_size,
	void __user *u_trailer_buffer, __u32 __user *u_trailer_size,
	void __user *u_buffer_complete_data)
{
	int ret = 0;
	int leader_index = 0;
	int transfer2_index = 0;
	int trailer_index = 0;
	u32 leader_size = 0;
	u32 trailer_size = 0;
	struct u3v_buffer *entry = NULL;
	struct device *dev = NULL;
	struct buffer_complete_data bcd;

	if (stream == NULL)
		return ret;

	dev = stream->u3v_dev->device;

	dev_vdbg(dev, "%s: buffer id = %llu\n", __func__, buffer_id);

	mutex_lock(&stream->stream_lock);

	entry = search_buffer_entries(stream, buffer_id);

	if (entry == NULL) {
		dev_err(dev, "%s: Failed to find buffer with id %llu\n",
			__func__, buffer_id);
		ret = -EINVAL;
		goto exit;
	}

	if (entry->state == u3v_idle) {
		dev_err(dev, "%s: Error, cannot wait for idle buffer\n",
			__func__);
		ret = -EINVAL;
		goto exit;
	}

	if (entry->state == u3v_cancelled) {
		dev_err(dev, "%s: Error, cannot wait for cancelled buffer\n",
			__func__);
		ret = -EINVAL;
		goto exit;
	}

	if (stream->wait_in_progress) {
		dev_err(dev, "%s: Error, wait is already in progress\n",
			__func__);
		ret = U3V_ERR_ALREADY_WAITING;
		goto exit;
	}

	if (atomic_read(&entry->callbacks_received) !=
		entry->urb_info_count) {

		stream->wait_in_progress = true;
		mutex_unlock(&stream->stream_lock);
		ret = wait_for_completion_interruptible(
			&entry->buffer_complete);
		mutex_lock(&stream->stream_lock);
		stream->wait_in_progress = false;
	}

	if (ret != 0) {
		dev_err(dev, "%s: Error, interrupted by signal\n",
			__func__);
		ret = U3V_ERR_BUFFER_WAIT_CANCELED;
		goto exit;
	}

	if (entry->state != u3v_complete) {
		dev_err(dev,
			"%s: Cannot copy from the requested buffer because it has been requeued or cancelled\n",
			__func__);
		ret = U3V_ERR_BUFFER_CANNOT_BE_COPIED;
		goto exit;
	}

	/* Fill in the requested information */
	leader_index = 0;
	transfer2_index = entry->urb_info_count - 2;
	trailer_index = entry->urb_info_count - 1;

	if (u_leader_buffer != NULL && u_leader_size != NULL) {
		get_user(leader_size, u_leader_size);
		ret = copy_to_user(u_leader_buffer,
			pglist_to_kernel_addr(
			entry->urb_info_array[leader_index].pglists[0]),
			min(entry->leader_received_size, leader_size));
		if (ret != 0) {
			dev_err(dev, "%s: Error copying leader buffer\n",
				__func__);
			goto exit;
		}
	}
	if (u_leader_size != NULL)
		put_user(entry->leader_received_size, u_leader_size);

	if (entry->u_transfer2_addr != NULL) {
			ret = copy_to_user(entry->u_transfer2_addr,
				pglist_to_kernel_addr(
				entry->urb_info_array[transfer2_index].
				pglists[0]),
				min(entry->transfer2_received_size,
				entry->urb_info_array[transfer2_index].
				expected_size));
		if (ret != 0) {
			dev_err(dev,  "%s: Error copying transfer2 buffer\n",
				__func__);
			goto exit;
		}
	}

	if (u_trailer_buffer != NULL && u_trailer_size != NULL) {
		get_user(trailer_size, u_trailer_size);
		ret = copy_to_user(u_trailer_buffer,
			pglist_to_kernel_addr(
			entry->urb_info_array[trailer_index].pglists[0]),
			min(entry->trailer_received_size, trailer_size));
		if (ret != 0) {
			dev_err(dev,  "%s: Error copying trailer buffer\n",
				__func__);
			goto exit;
		}
	}

	if (u_trailer_size != NULL)
		put_user(entry->trailer_received_size, u_trailer_size);

	if (u_buffer_complete_data != NULL) {
		bcd.structure_size = sizeof(struct buffer_complete_data);
		bcd.status = entry->status;
		bcd.expected_urb_count = entry->urb_info_count;
		bcd.incomplete_urb_count =
			entry->incomplete_callbacks_received;
		bcd.payload_bytes_received = entry->payload_received_size;
		ret = copy_to_user(u_buffer_complete_data, &bcd,
			bcd.structure_size);
		if (ret != 0) {
			dev_err(dev, "%s: Error copying buffer metadata\n",
				__func__);
			goto exit;
		}
	}

exit:
	mutex_unlock(&stream->stream_lock);
	return ret;
}


/*
 * u3v_cancel_all_buffers - cancels any URB transactions that are in
 *	progress, which causes queued buffers to be completed.
 *
 * @stream: pointer to the stream interface struct
 */
int u3v_cancel_all_buffers(struct u3v_stream *stream)
{
	int ret = 0;

	if (stream == NULL)
		return -EINVAL;

	mutex_lock(&stream->stream_lock);
	/*
	 * Cancel all urbs that are currently in progress.
	 * on return, all callbacks have been completed
	 */
	ret = reset_stream(stream);
	mutex_unlock(&stream->stream_lock);

	return ret;
}


/*
 * reset_stream - cancels any outstanding urbs and resets the stream
 *	bulk in endpoint
 *
 * precondition: caller holds stream_lock or has not yet set the stream
 *	interface pointer
 * @stream - pointer to the stream interface struct
 */
static int reset_stream(struct u3v_stream *stream)
{
	struct u3v_device *u3v = stream->u3v_dev;
	struct usb_device *udev = u3v->udev;
	u8 ep_addr = u3v->stream_info.bulk_in->bEndpointAddress;
	int dummy_size = 32;
	u8 dummy_buffer[dummy_size];
	int actual = 0;
	int ret = 0;

	if (!u3v->device_connected)
		return 0;

	/*
	 * We have had issues with xhci when trying to stall/halt
	 * endpoints, so this is a workaround.
	 */
	if (u3v->stalling_disabled) {
		if (usb_anchor_empty(&stream->stream_anchor) == 0) {
			/* stall pipe */
			ret = usb_control_msg(udev,
			      usb_sndctrlpipe(udev, U3V_CTRL_ENDPOINT),
			      USB_REQ_SET_FEATURE,
			      USB_RECIP_ENDPOINT,
			      USB_ENDPOINT_HALT,
			      ep_addr,
			      NULL,	/* buffer */
			      0,	/* size */
			      U3V_TIMEOUT);
			if (ret != 0) {
				dev_err(u3v->device,
					"%s: Error %d stalling ep %02X\n",
					__func__, ret, ep_addr);
				return ret;
			}
			/* submit dummy read */
			usb_bulk_msg(udev, usb_sndbulkpipe(udev,
				usb_endpoint_num(u3v->stream_info.bulk_in)),
				dummy_buffer, dummy_size,
				&actual, U3V_TIMEOUT);
			/* clear stall */
			ret = usb_clear_halt(udev,
				usb_rcvbulkpipe(udev, ep_addr));
			if (ret != 0) {
				dev_err(u3v->device,
					"%s: Error %d clearing halt on ep %02X\n",
					__func__, ret, ep_addr);
			}
			/* submit another dummy read */
			usb_bulk_msg(udev, usb_sndbulkpipe(udev,
				usb_endpoint_num(u3v->stream_info.bulk_in)),
				dummy_buffer, dummy_size,
				&actual, U3V_TIMEOUT);
		}
	}
	/* aborts outstanding urbs, waits for callbacks to complete */
	usb_kill_anchored_urbs(&stream->stream_anchor);

	if (!u3v->stalling_disabled)
		ret = reset_pipe(stream->u3v_dev, &u3v->stream_info);

	return ret;
}


/*
 * kernel_addr_to_pages - this function takes a kernel address and
 *	number of pages and creates an array of struct page * to
 *	correspond with the memory
 *
 * @addr: kernel logical address previously allocated by kmalloc/kzalloc
 * @num_pages: number of total pages to put in the array
 * @return: an num_pages-sized array of struct page * corresponding
 *	with the kernel memory if successful, NULL otherwise
 */
static struct page **kernel_addr_to_pages(void *addr, u32 num_pages)
{
	unsigned int i = 0;
	struct page **pages = NULL;
	u8 *cur = (u8 *)(addr);

	if (addr == NULL || num_pages == 0)
		return NULL;
	pages = kzalloc((num_pages * sizeof(struct page *)), GFP_KERNEL);
	if (pages == NULL)
		return NULL;

	for (i = 0; i < num_pages; i++) {
		if (virt_addr_valid(cur))
			pages[i] = virt_to_page(cur);
		if (pages[i] == NULL)
			goto error;
		cur += PAGE_SIZE;
	}
	return pages;
error:
	kfree(pages);
	return NULL;
}


/*
 * pglist_to_kernel_addr - this function takes a pglist and calculates the
 *	original kernel logical address allocated by kmalloc/kzalloc
 *
 * @pglist: pglist with relevant kernel memory information
 * @return: pointer to original kernel address if successful, NULL otherwise
 */
static void *pglist_to_kernel_addr(struct u3v_pglist *pglist)
{
	u8 *addr = NULL;
	if (!pglist->kernel_allocated || pglist->pages == NULL)
		return NULL;

	addr = page_address(pglist->pages[0]);
	addr += pglist->page_offset;
	return addr;
}


/*
 * search_buffer_entries - helper function that traverses the rb tree of
 *	buffer entries to find the one whose id matches the provided value.
 *
 * precondition: caller must hold stream_lock
 * @stream: pointer to the stream interface struct
 * @value: id of the buffer to be found
 * @return: pointer to the entry if found, NULL otherwise
 */
static struct u3v_buffer *search_buffer_entries(struct u3v_stream *stream,
						  u64 value)
{
	struct rb_node *node;

	/* start at top of the tree */
	node = stream->root.rb_node;

	while (node) {
		struct u3v_buffer *entry =
			rb_entry(node, struct u3v_buffer, node);
		if (entry->buffer_id > value)
			node = node->rb_left;
		else if (entry->buffer_id < value)
			node = node->rb_right;
		else
			return entry;
	}
	return NULL;
}


/*
 * buffer_entry_insert - helper function that adds a new buffer entry
 *	in the correct spot to balance the tree
 *
 * precondition: caller must hold stream_lock
 * @stream: pointer to the stream interface struct
 * @new: buffer entry to be added to the rb tree
 */
static void buffer_entry_insert(struct u3v_stream *stream,
				struct u3v_buffer *new)
{
	struct u3v_buffer *entry;
	struct rb_node **link = &stream->root.rb_node;
	struct rb_node *parent = NULL;
	u64 value = new->buffer_id;

	/* Go to the bottom of the tree */
	while (*link) {
		parent = *link;
		entry = rb_entry(parent, struct u3v_buffer, node);
		if (entry->buffer_id > value)
			link = &(*link)->rb_left;
		else
			link = &(*link)->rb_right;
	}
	/* Now insert the new node, balance if necessary*/
	rb_link_node(&new->node, parent, link);
	rb_insert_color(&new->node, &stream->root);
}


/*
 * u3v_u64_mod - helper function that returns remainder for 64 bit /
 *	32 bit division
 */
static u32 u3v_u64_mod(u64 dividend, u32 divisor)
{
	u32 remainder;
	div_u64_rem(dividend, divisor, &remainder);
	return remainder;
}


/*
 * u3v_u64_roundup - helper function that rounds a 64 bit integer
 *	up to the nearest multiple of alignment
 */
static u64 u3v_u64_roundup(u64 value, u32 alignment)
{
	return div_u64(value + (alignment - 1), alignment) *
		alignment;
}


/*
 * u3v_u64_rounddown - helper function that rounds a 64 bit integer
 *	down to the nearest multiple of alignment
 */
static u64 u3v_u64_rounddown(u64 value, u32 alignment)
{
	return value - u3v_u64_mod(value, alignment);
}<|MERGE_RESOLUTION|>--- conflicted
+++ resolved
@@ -1353,13 +1353,6 @@
 	down_read(&current->mm->mmap_sem);
 	/* will store a page locked array of physical pages in pages var */
 	ret = get_user_pages(
-<<<<<<< HEAD
-            uaddr,
-            num_pages,
-            WRITE,
-            pages,
-            NULL);
-=======
 #if LINUX_VERSION_CODE < KERNEL_VERSION(4, 6, 0)
 		current,
 		current->mm,
@@ -1374,7 +1367,6 @@
 #endif
 		pages,
 		NULL);
->>>>>>> ac1599d4
 	up_read(&current->mm->mmap_sem);
 
 	if (ret < num_pages) {
